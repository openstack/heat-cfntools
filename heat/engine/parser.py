--- conflicted
+++ resolved
@@ -85,48 +85,10 @@
             self.creds = parms['KeyStoneCreds']
 
         self.resources = {}
-<<<<<<< HEAD
         for rname, res in self.t['Resources'].items():
             ResourceClass = RESOURCE_CLASSES.get(res['Type'],
                                                  resources.GenericResource)
             self.resources[rname] = ResourceClass(rname, res, self)
-=======
-        for r in self.t['Resources']:
-            type = self.t['Resources'][r]['Type']
-            if type == 'AWS::EC2::Instance':
-                self.resources[r] = instance.Instance(r,
-                                                self.t['Resources'][r], self)
-            elif type == 'AWS::EC2::Volume':
-                self.resources[r] = volume.Volume(r,
-                                                self.t['Resources'][r], self)
-            elif type == 'AWS::EC2::VolumeAttachment':
-                self.resources[r] = volume.VolumeAttachment(r,
-                                                self.t['Resources'][r], self)
-            elif type == 'AWS::EC2::EIP':
-                self.resources[r] = eip.ElasticIp(r,
-                                                self.t['Resources'][r], self)
-            elif type == 'AWS::EC2::EIPAssociation':
-                self.resources[r] = eip.ElasticIpAssociation(r,
-                                                self.t['Resources'][r], self)
-            elif type == 'AWS::EC2::SecurityGroup':
-                self.resources[r] = security_group.SecurityGroup(r,
-                                                self.t['Resources'][r], self)
-            elif type == 'AWS::CloudFormation::WaitConditionHandle':
-                self.resources[r] = wait_condition.WaitConditionHandle(r,
-                                                self.t['Resources'][r], self)
-            elif type == 'AWS::CloudFormation::WaitCondition':
-                self.resources[r] = wait_condition.WaitCondition(r,
-                                                self.t['Resources'][r], self)
-            elif type == 'AWS::IAM::User':
-                self.resources[r] = user.User(r,
-                                                self.t['Resources'][r], self)
-            elif type == 'AWS::IAM::AccessKey':
-                self.resources[r] = user.AccessKey(r,
-                                                self.t['Resources'][r], self)
-            else:
-                self.resources[r] = resources.GenericResource(r,
-                                                self.t['Resources'][r], self)
->>>>>>> 2f827bdd
 
             self.calulate_dependencies(res, self.resources[rname])
 
